# rapla2csv
<<<<<<< HEAD
=======
---
>>>>>>> 927bc39e
Little program to export appointments from rapla (web calendar) to CSV file, which can then be imported into calendars (like Google, etc).
Programmed because some rapla calendars (especially the DHBW ones) don't have the option for rapla's integrated iCal support enabled.

## Usage
Download rapla2csv JAR, switch to download directory, open command line and use `java -jar rapla2csv.jar -h` so see all command line options:

    usage: rapla2csv -f <date> -u <date> -l <link> [-o <CSV-file>] [-h] [-v]
     -f,--from <date>         Begin of the export time period, e.g. 2015-12-31
     -h,--help                Shows this help
     -l,--link <link>         Rapla link IN QUOTES, e.g.
                              "http://example.com/rapla?key=abc123"
     -o,--output <CSV-file>   CSV file to save the rapla lessons into
     -u,--until <date>        End of the export time period, e.g. 2016-12-31
     -v,--version             Show version number<|MERGE_RESOLUTION|>--- conflicted
+++ resolved
@@ -1,8 +1,4 @@
-# rapla2csv
-<<<<<<< HEAD
-=======
----
->>>>>>> 927bc39e
+# rapla2csv v1.0
 Little program to export appointments from rapla (web calendar) to CSV file, which can then be imported into calendars (like Google, etc).
 Programmed because some rapla calendars (especially the DHBW ones) don't have the option for rapla's integrated iCal support enabled.
 
